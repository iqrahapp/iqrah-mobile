// semantic/tests.rs
// Integration tests for semantic grading module

use super::*;

// Note: These tests assume a model is available at the test path.
// In production, you would either:
// 1. Bundle a test model
// 2. Mock the embedder
// 3. Skip these tests in CI and run them manually with a real model

#[test]
fn test_semantic_module_structure() {
    // Just verify the module structure is correct
    // We can't test the actual model without a real model file
<<<<<<< HEAD
    // Semantic module is properly structured (verified by successful compilation)
=======
    // Test passes if module compiles correctly
>>>>>>> 76ea9d03
}

#[test]
fn test_grade_labels() {
    // Test that grade labels work correctly
    use grader::SemanticGradeLabel;

    let excellent = SemanticGradeLabel::Excellent;
    let partial = SemanticGradeLabel::Partial;
    let incorrect = SemanticGradeLabel::Incorrect;

    assert_eq!(excellent.to_str(), "Excellent");
    assert_eq!(partial.to_str(), "Partial");
    assert_eq!(incorrect.to_str(), "Incorrect");

    // Test equality
    assert_eq!(excellent, SemanticGradeLabel::Excellent);
    assert_ne!(excellent, SemanticGradeLabel::Partial);
}

#[test]
fn test_global_embedder_singleton() {
    // Test that the global singleton works
    use grader::SEMANTIC_EMBEDDER;

    // Initially should be empty
    assert!(SEMANTIC_EMBEDDER.get().is_none());

    // Note: We can't actually initialize it here because we don't have a model file
    // In production, this would be initialized at app startup
}

// Integration tests that require a real model would go here
// They should be marked with #[ignore] by default and run manually
#[test]
#[ignore]
fn test_embedder_with_real_model() {
    use embedding::SemanticEmbedder;

    // This test requires a real model file
    // Run with: cargo test -- --ignored
    let model_path = "tests/fixtures/bge-m3-test.model";

    match SemanticEmbedder::new(model_path) {
        Ok(embedder) => {
            // Test embedding
            let emb = embedder.embed("Hello world").unwrap();
            assert!(!emb.is_empty(), "Embedding should not be empty");

            // Test similarity
            let sim = embedder.similarity("Hello world", "Hello world").unwrap();
            assert!(sim > 0.9, "Identical text should have high similarity");

            let sim = embedder.similarity("Hello world", "Goodbye world").unwrap();
            assert!(sim < 0.9, "Different text should have lower similarity");
        }
        Err(_) => {
            // Model not found, skip test
            println!("Model not found at {}, skipping test", model_path);
        }
    }
}

#[test]
#[ignore]
fn test_grader_with_real_model() {
    use embedding::SemanticEmbedder;
    use grader::SemanticGrader;

    // This test requires a real model file
    let model_path = "tests/fixtures/bge-m3-test.model";

    match SemanticEmbedder::new(model_path) {
        Ok(embedder) => {
            let grader = SemanticGrader::new(&embedder);

            // Test grading
            let grade = grader
                .grade_answer("In the name of God", "In the name of Allah")
                .unwrap();
            assert!(
                grade.similarity > 0.7,
                "Similar meanings should have reasonable similarity"
            );

            let grade = grader
                .grade_answer("Completely different", "In the name of God")
                .unwrap();
            assert!(
                grade.similarity < 0.7,
                "Different meanings should have low similarity"
            );
        }
        Err(_) => {
            println!("Model not found at {}, skipping test", model_path);
        }
    }
}<|MERGE_RESOLUTION|>--- conflicted
+++ resolved
@@ -13,11 +13,7 @@
 fn test_semantic_module_structure() {
     // Just verify the module structure is correct
     // We can't test the actual model without a real model file
-<<<<<<< HEAD
-    // Semantic module is properly structured (verified by successful compilation)
-=======
     // Test passes if module compiles correctly
->>>>>>> 76ea9d03
 }
 
 #[test]
