--- conflicted
+++ resolved
@@ -176,7 +176,6 @@
     async fn get_enabled_packages(&self) -> anyhow::Result<Vec<InstalledPackage>>;
 
     // ========================================================================
-<<<<<<< HEAD
     // Morphology Methods (for grammar exercises)
     // ========================================================================
 
@@ -189,7 +188,8 @@
 
     /// Get a lemma by its ID
     async fn get_lemma_by_id(&self, lemma_id: &str) -> anyhow::Result<Option<Lemma>>;
-=======
+
+    // ========================================================================
     // Scheduler v2.0 Methods
     // ========================================================================
 
@@ -242,5 +242,4 @@
     pub goal_group: String,
     pub label: String,
     pub description: Option<String>,
->>>>>>> 76ea9d03
 }