--- conflicted
+++ resolved
@@ -273,7 +273,6 @@
             Ok(vec![])
         }
 
-<<<<<<< HEAD
         async fn get_morphology_for_word(
             &self,
             _word_id: i32,
@@ -288,7 +287,7 @@
         async fn get_lemma_by_id(&self, _lemma_id: &str) -> anyhow::Result<Option<crate::Lemma>> {
             Ok(None)
         }
-=======
+
         async fn get_scheduler_candidates(
             &self,
             _goal_id: &str,
@@ -315,7 +314,6 @@
         async fn get_nodes_for_goal(&self, _goal_id: &str) -> anyhow::Result<Vec<String>> {
             Ok(vec![])
         }
->>>>>>> 76ea9d03
     }
 
     // Mock UserRepository
